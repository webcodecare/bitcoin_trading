--- conflicted
+++ resolved
@@ -4,16 +4,13 @@
   "type": "module",
   "license": "MIT",
   "scripts": {
-<<<<<<< HEAD
-    "dev": "NODE_ENV=development tsx src/index.ts",
-    "build": "esbuild src/index.ts --platform=node --packages=external --bundle --format=esm --outdir=dist",
-    "start": "NODE_ENV=production node startup.js",
+
     "start:direct": "NODE_ENV=production node dist/index.js",
-=======
+
     "dev": "cross-env NODE_ENV=development tsx src/index.ts",
     "build": "cross-env esbuild src/index.ts --platform=node --packages=external --bundle --format=esm --outdir=dist",
     "start": "NODE_ENV=production node dist/index.js",
->>>>>>> d6261859
+
     "check": "tsc",
     "db:push": "drizzle-kit push",
     "deploy:railway": "railway up",
